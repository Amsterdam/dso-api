--- conflicted
+++ resolved
@@ -1,12 +1,6 @@
-<<<<<<< HEAD
-Sphinx == 3.1.2
-sphinx-rtd-theme == 0.5.0
-Pillow == 8.1.1
-=======
 Sphinx == 3.5.2
 sphinx-rtd-theme == 0.5.1
 Pillow == 8.1.2
->>>>>>> 1d478ad0
 python-string-utils == 1.0.0
 amsterdam-schema-tools == 0.17.10
 
