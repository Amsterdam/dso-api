--- conflicted
+++ resolved
@@ -52,13 +52,6 @@
 )
 
 
-<<<<<<< HEAD
-=======
-def dataset_has_geometry_fields(dataset) -> bool:
-    return any(field.is_geo for table in dataset.schema.tables for field in table.fields)
-
-
->>>>>>> 47a4b19e
 class AuthenticatedFeatureType(FeatureType):
     """Extended WFS feature type definition that also performs authentication."""
 
@@ -103,7 +96,7 @@
                 "name": "production",
                 "api_url": base + reverse("dynamic_api:wfs", kwargs={"dataset_name": ds.name}),
                 "specification_url": base
-                + reverse("dynamic_api:swagger-ui", kwargs={"dataset_name": ds.name}),
+                + reverse("dynamic_api:wfs", kwargs={"dataset_name": ds.name}),
                 "documentation_url": f"{base}/v1/docs/wfs-datasets/{ds.schema.id}.html",
             }
         ]
