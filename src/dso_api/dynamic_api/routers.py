--- conflicted
+++ resolved
@@ -55,7 +55,6 @@
     description = (
         "To use the DSO-API, see the documentation at <https://api.data.amsterdam.nl/v1/docs/>. "
     )
-<<<<<<< HEAD
     api_type = "rest_json"
 
     def get_environments(self, ds: Dataset, base: str):
@@ -63,37 +62,8 @@
             {
                 "name": "production",
                 "api_url": base + reverse(f"dynamic_api:openapi-{ds.schema.id}"),
-                "specification_url": base
-                + reverse("dynamic_api:swagger-ui", kwargs={"dataset_name": ds.name}),
+                "specification_url": base + reverse(f"dynamic_api:openapi-{ds.schema.id}"),
                 "documentation_url": f"{base}/v1/docs/datasets/{ds.schema.id}.html",
-=======
-    schema = None  # exclude from schema
-    dataset_ids: List[str] = []  # set by as_view()
-
-    def get(self, request, *args, **kwargs):
-        base = request.build_absolute_uri("/").rstrip("/")
-        datasets = list(Dataset.objects.filter(id__in=self.dataset_ids))
-        result = {"datasets": {}}
-
-        for ds in datasets:
-            dataset_id = ds.schema.id
-            result["datasets"][ds.schema.id] = {
-                "id": ds.schema.id,
-                "name": ds.name,
-                "title": ds.schema.title or "",
-                "status": ds.schema.get("status", "Beschikbaar"),
-                "description": ds.schema.description or "",
-                "api_type": "rest_json",
-                "api_url": base + reverse(f"dynamic_api:openapi-{dataset_id}"),
-                "documentation_url": f"{base}/v1/docs/datasets/{dataset_id}.html",
-                "specification_url": base + reverse(f"dynamic_api:openapi-{dataset_id}"),
-                "terms_of_use": {
-                    "government_only": "auth" in ds.schema,
-                    "pay_per_use": False,
-                    "license": ds.schema.license,
-                },
-                "related_apis": [],
->>>>>>> 47a4b19e
             }
         ]
 
