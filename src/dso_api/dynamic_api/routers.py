--- conflicted
+++ resolved
@@ -368,7 +368,6 @@
             )
             results.append(
                 path(
-<<<<<<< HEAD
                     dataset.path + "/openapi.yaml",
                     get_openapi_view(dataset, response_format="yaml"),
                     name=f"openapi-yaml-{dataset_id}",
@@ -379,11 +378,6 @@
                     dataset.path + "/openapi.json",
                     get_openapi_view(dataset, response_format="json"),
                     name=f"openapi-json-{dataset_id}",
-=======
-                    dataset.path,
-                    get_openapi_json_view(dataset),
-                    name=f"openapi-{dataset_id}-noslash",
->>>>>>> c1cb0b8c
                 )
             )
         return results
