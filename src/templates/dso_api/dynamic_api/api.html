{% extends "rest_framework/base.html" %}
{% comment %} 
  This template extends the DRF base template with some javascript.

  Because DSOPaginator calculates page count during streaming, 
  we setup the pagination links client-side after the page is loaded.
 
  The page data is not included in the template, instead we load the data in a separate ajax call.
  This improves responsiveness and makes rendering more efficient removing a
  potential DOS-attackvector for large datasets.
{% endcomment %}

{% load i18n rest_framework static %}
{% block title %} {% if name %}{{ name }} – {% endif %} Amsterdam Datadiensten {% endblock %}
{% block branding %}
       <div>
            <a class='navbar-brand' rel="nofollow" href="https://api.data.amsterdam.nl">
                <svg viewBox="0 0 100 68" xmlns="http://www.w3.org/2000/svg" focusable="false" class="AmsterdamLogoStyle__LogoTallStyle-sc-1yuessa-1 dZhyXZ"><path d="M39.477 10.739a7.271 7.271 0 01-1.556.528 9.017 9.017 0 01-1.95.189c-.754 0-1.441-.12-2.063-.359a4.72 4.72 0 01-1.602-1.003 4.55 4.55 0 01-1.044-1.538 5.056 5.056 0 01-.375-1.974c0-.739.13-1.405.388-2a4.454 4.454 0 011.064-1.519 4.73 4.73 0 011.595-.964 5.73 5.73 0 011.997-.339c.744 0 1.425.107 2.042.32.617.212 1.114.493 1.49.84l-1.142 1.225c-.236-.26-.567-.482-.991-.665a3.473 3.473 0 00-1.386-.273 3.3 3.3 0 00-1.333.26 2.99 2.99 0 00-1.018.717 3.23 3.23 0 00-.65 1.069c-.153.408-.23.851-.23 1.329 0 .495.077.949.23 1.362.153.412.372.77.657 1.075.284.304.63.54 1.037.71.407.17.87.254 1.386.254.709 0 1.326-.109 1.852-.326V7.312h-1.957V5.956h3.559v4.783zm7.946-2.567v.208c0 .07-.004.14-.013.209h-4.794a1.54 1.54 0 00.578 1.1c.166.135.355.242.565.32.21.078.429.117.657.117.394 0 .726-.071.998-.215.271-.143.494-.34.67-.593l1.05.834c-.621.834-1.523 1.251-2.705 1.251-.49 0-.942-.076-1.353-.228a3.197 3.197 0 01-1.07-.645 2.907 2.907 0 01-.71-1.023 3.502 3.502 0 01-.256-1.374c0-.504.085-.963.256-1.375.171-.413.405-.765.703-1.056.298-.29.65-.517 1.057-.677a3.556 3.556 0 011.32-.241c.438 0 .843.071 1.215.215.372.143.694.356.965.638.272.282.484.634.637 1.056.154.421.23.914.23 1.479zm-1.576-.704c0-.2-.028-.391-.085-.573a1.31 1.31 0 00-.27-.483 1.314 1.314 0 00-.466-.332 1.641 1.641 0 00-.663-.124c-.473 0-.873.142-1.202.424a1.54 1.54 0 00-.545 1.088h3.231zm10.626-2.684c.411 0 .764.071 1.057.215.293.143.534.332.722.566.189.235.327.504.414.808.088.304.132.617.132.939v3.909H57.22V7.755c0-.183-.013-.374-.039-.574-.026-.2-.083-.38-.17-.54a1.127 1.127 0 00-.362-.398c-.153-.104-.357-.156-.61-.156a1.21 1.21 0 00-.631.156c-.175.104-.32.239-.433.404-.114.165-.197.35-.25.554a2.424 2.424 0 00-.079.606v3.414H53.07v-3.78c0-.39-.094-.714-.282-.97-.189-.256-.484-.384-.887-.384a1.225 1.225 0 00-1.044.534c-.11.156-.193.337-.25.54a2.34 2.34 0 00-.085.62v3.44h-1.576V4.966h1.497v1.003h.027c.07-.156.164-.304.282-.443a2.19 2.19 0 01.42-.378c.162-.113.348-.202.558-.267.21-.065.443-.097.697-.097.49 0 .897.108 1.221.325.324.218.573.504.749.86.21-.382.49-.675.84-.88.35-.203.762-.305 1.235-.305zm10.179 3.388v.208c0 .07-.005.14-.013.209h-4.794a1.54 1.54 0 00.578 1.1c.166.135.354.242.564.32.21.078.43.117.657.117.394 0 .727-.071.998-.215.272-.143.495-.34.67-.593l1.05.834c-.62.834-1.523 1.251-2.705 1.251-.49 0-.941-.076-1.353-.228a3.197 3.197 0 01-1.07-.645 2.907 2.907 0 01-.71-1.023 3.502 3.502 0 01-.255-1.374c0-.504.085-.963.256-1.375.17-.413.405-.765.702-1.056.298-.29.65-.517 1.058-.677a3.556 3.556 0 011.32-.241c.438 0 .843.071 1.215.215.372.143.694.356.965.638.271.282.484.634.637 1.056.153.421.23.914.23 1.479zm-1.576-.704c0-.2-.029-.391-.086-.573a1.31 1.31 0 00-.269-.483 1.314 1.314 0 00-.466-.332 1.641 1.641 0 00-.663-.124c-.473 0-.874.142-1.202.424a1.54 1.54 0 00-.545 1.088h3.23zm9.115.704v.208c0 .07-.004.14-.013.209h-4.794a1.54 1.54 0 00.578 1.1 1.971 1.971 0 001.221.437c.394 0 .727-.071.998-.215.272-.143.495-.34.67-.593l1.051.834c-.622.834-1.524 1.251-2.706 1.251-.49 0-.94-.076-1.352-.228a3.197 3.197 0 01-1.07-.645 2.907 2.907 0 01-.71-1.023 3.502 3.502 0 01-.256-1.374c0-.504.085-.963.256-1.375.17-.413.405-.765.703-1.056.297-.29.65-.517 1.057-.677a3.556 3.556 0 011.32-.241c.438 0 .843.071 1.215.215.372.143.694.356.965.638.272.282.484.634.637 1.056.153.421.23.914.23 1.479zm-1.576-.704c0-.2-.029-.391-.085-.573a1.31 1.31 0 00-.27-.483 1.314 1.314 0 00-.466-.332 1.641 1.641 0 00-.663-.124c-.473 0-.874.142-1.202.424a1.54 1.54 0 00-.545 1.088h3.23zm3.1-2.502h1.497v1.003h.026c.14-.312.383-.588.73-.827.345-.239.754-.358 1.227-.358.412 0 .764.071 1.057.215.294.143.535.332.723.566.188.235.326.504.414.808.087.304.13.617.13.939v3.909h-1.575V7.755c0-.183-.013-.374-.04-.574-.026-.2-.083-.38-.17-.54a1.127 1.127 0 00-.362-.398c-.153-.104-.356-.156-.61-.156s-.473.05-.657.15c-.184.1-.335.228-.453.384a1.697 1.697 0 00-.27.54c-.06.205-.091.411-.091.62v3.44h-1.576V4.966zm6.738 1.251V4.966h1.103V3.155h1.55v1.811h1.576v1.251h-1.576v2.906c0 .278.05.508.15.69.101.183.327.274.677.274.105 0 .219-.01.342-.032a1.42 1.42 0 00.328-.098l.052 1.225c-.14.052-.306.093-.499.124-.192.03-.376.045-.551.045-.42 0-.762-.058-1.025-.176a1.551 1.551 0 01-.624-.482 1.778 1.778 0 01-.315-.703 4.06 4.06 0 01-.085-.854V6.217h-1.103zM93.84 8.172v.208c0 .07-.004.14-.013.209h-4.794a1.54 1.54 0 00.578 1.1 1.971 1.971 0 001.221.437c.394 0 .727-.071.998-.215.272-.143.495-.34.67-.593l1.051.834c-.622.834-1.524 1.251-2.706 1.251-.49 0-.94-.076-1.352-.228a3.197 3.197 0 01-1.07-.645 2.907 2.907 0 01-.71-1.023 3.502 3.502 0 01-.256-1.374c0-.504.085-.963.256-1.375.17-.413.405-.765.703-1.056.297-.29.65-.517 1.057-.677a3.556 3.556 0 011.32-.241c.438 0 .843.071 1.215.215.372.143.694.356.965.638.272.282.484.634.637 1.056.153.421.23.914.23 1.479zm-1.576-.704c0-.2-.029-.391-.085-.573a1.31 1.31 0 00-.27-.483 1.314 1.314 0 00-.466-.332 1.641 1.641 0 00-.663-.124c-.473 0-.874.142-1.202.424a1.54 1.54 0 00-.545 1.088h3.23zM36.35 20.734l-1.43-3.754-1.457 3.753h2.89zm-2.101-5.708h1.431l4.006 9.226h-1.891l-.867-2.11h-4.032l-.84 2.11h-1.853l4.046-9.226zm13.804 2.789c.411 0 .764.072 1.057.215.293.143.534.332.722.567.189.234.327.504.414.808.088.304.131.617.131.938v3.91h-1.576v-3.467c0-.182-.013-.374-.039-.573-.026-.2-.083-.38-.17-.541a1.127 1.127 0 00-.362-.398c-.153-.104-.357-.156-.61-.156a1.21 1.21 0 00-.631.156c-.175.105-.32.24-.434.404-.113.165-.197.35-.25.554a2.424 2.424 0 00-.078.606v3.414h-1.576v-3.779c0-.39-.094-.714-.282-.97-.189-.257-.484-.385-.887-.385a1.225 1.225 0 00-1.044.534c-.11.157-.193.337-.25.541a2.29 2.29 0 00-.085.62v3.44h-1.576v-6.256h1.497v1.004h.026c.07-.157.165-.304.283-.443.118-.14.258-.265.42-.378.162-.113.348-.202.558-.267.21-.066.442-.098.696-.098.49 0 .898.108 1.222.326.324.217.573.504.749.86.21-.383.49-.676.84-.88.35-.204.762-.306 1.235-.306zm7.618 1.85a1.816 1.816 0 00-.578-.475 1.637 1.637 0 00-.801-.202c-.254 0-.486.052-.697.156a.538.538 0 00-.315.521c0 .244.116.415.348.515.232.1.572.202 1.018.306.237.052.475.122.716.209.24.087.46.202.657.345.197.143.356.322.48.534.122.213.183.472.183.776 0 .382-.072.706-.217.97-.144.266-.337.48-.578.646-.24.165-.52.284-.84.358-.32.074-.65.11-.992.11-.49 0-.967-.088-1.431-.266a3.028 3.028 0 01-1.156-.763l1.037-.964a2.06 2.06 0 001.616.782c.114 0 .23-.013.348-.04.118-.025.228-.067.328-.123a.678.678 0 00.243-.228.639.639 0 00.092-.352c0-.26-.12-.447-.361-.56-.24-.113-.602-.226-1.084-.34a5.241 5.241 0 01-.69-.201 2.256 2.256 0 01-.597-.326 1.512 1.512 0 01-.42-.502c-.105-.2-.158-.447-.158-.742 0-.348.073-.648.217-.9a1.86 1.86 0 01.571-.618c.237-.161.504-.28.802-.359.297-.078.604-.117.919-.117.455 0 .9.078 1.333.234a2.25 2.25 0 011.031.717l-1.024.9zm1.47-.417v-1.25h1.104v-1.812h1.55v1.811h1.576v1.251h-1.576v2.906c0 .278.05.509.15.691.102.182.327.274.677.274.105 0 .22-.011.342-.033.122-.022.232-.054.328-.098l.053 1.225c-.14.052-.307.094-.5.124a3.58 3.58 0 01-.551.046c-.42 0-.762-.059-1.024-.176a1.551 1.551 0 01-.624-.482 1.778 1.778 0 01-.316-.704 4.06 4.06 0 01-.085-.854v-2.919h-1.103zm11.388 1.955v.209c0 .069-.004.139-.013.208h-4.794a1.54 1.54 0 00.578 1.101c.166.135.355.241.565.32.21.078.429.117.656.117.394 0 .727-.072.999-.215.271-.144.494-.341.67-.593l1.05.834c-.621.834-1.523 1.25-2.705 1.25-.49 0-.942-.075-1.353-.227a3.197 3.197 0 01-1.07-.645 2.907 2.907 0 01-.71-1.023 3.502 3.502 0 01-.256-1.375c0-.504.085-.962.256-1.375.17-.413.405-.764.703-1.055.298-.291.65-.517 1.057-.678.407-.16.847-.241 1.32-.241.438 0 .843.072 1.215.215.372.143.694.356.965.638.272.283.484.635.637 1.056.154.421.23.914.23 1.479zm-1.576-.704c0-.2-.028-.39-.085-.573a1.31 1.31 0 00-.27-.482 1.314 1.314 0 00-.466-.333 1.641 1.641 0 00-.663-.123c-.473 0-.873.14-1.202.423a1.54 1.54 0 00-.545 1.088h3.231zm3.1-2.502h1.51v1.043h.027c.175-.365.42-.66.735-.886a1.845 1.845 0 011.103-.34c.062 0 .127.003.197.007.07.005.132.016.184.033v1.433a1.87 1.87 0 00-.486-.065c-.359 0-.648.065-.867.196-.218.13-.39.286-.512.469-.122.182-.206.37-.25.56a2.164 2.164 0 00-.065.456v3.35h-1.576v-6.256zM75.82 21.1c0 .243.037.486.112.73.074.243.186.46.334.651.15.191.338.348.565.47.228.12.495.182.801.182.29 0 .548-.059.775-.176.228-.118.423-.272.585-.463.162-.191.284-.406.368-.645a2.186 2.186 0 000-1.453 1.982 1.982 0 00-.952-1.12 1.619 1.619 0 00-.776-.183c-.306 0-.573.059-.8.176a1.68 1.68 0 00-.566.462c-.148.192-.26.407-.334.646-.075.238-.112.48-.112.723zm5.188 3.153H79.51v-.938h-.027a2.139 2.139 0 01-.913.834 2.81 2.81 0 01-1.254.287 3.02 3.02 0 01-1.294-.267 2.969 2.969 0 01-.971-.717 3.174 3.174 0 01-.618-1.056 3.822 3.822 0 01-.216-1.296c0-.46.074-.89.223-1.29.149-.4.359-.747.63-1.043a2.945 2.945 0 012.207-.951 2.8 2.8 0 011.373.339 2.366 2.366 0 01.741.638h.04v-4.391h1.576v9.851zm5.805-2.854h-.354c-.254 0-.521.011-.802.033-.28.022-.538.07-.774.143a1.658 1.658 0 00-.592.313.693.693 0 00-.236.554.662.662 0 00.355.612c.105.061.223.105.354.13.132.027.263.04.394.04.543 0 .955-.143 1.235-.43.28-.287.42-.678.42-1.173v-.222zm.027 2.06h-.04c-.158.277-.411.505-.762.684a2.6 2.6 0 01-1.195.267c-.254 0-.519-.033-.794-.098a2.375 2.375 0 01-.762-.326 1.9 1.9 0 01-.578-.6c-.153-.247-.23-.553-.23-.918 0-.47.134-.843.4-1.12a2.604 2.604 0 011.032-.64 5.84 5.84 0 011.398-.292 16.19 16.19 0 011.504-.072v-.156c0-.391-.142-.68-.427-.867-.284-.187-.623-.28-1.018-.28-.332 0-.652.07-.958.208-.307.14-.56.309-.762.509l-.814-.952c.359-.33.772-.577 1.24-.743a4.26 4.26 0 011.426-.247c.56 0 1.022.078 1.385.234.364.157.65.361.86.613.21.252.358.534.44.847.084.313.126.625.126.938v3.805H86.84v-.795zm10.835-5.643c.412 0 .764.072 1.058.215.293.143.534.332.722.567.188.234.326.504.414.808.087.304.131.617.131.938v3.91h-1.576v-3.467c0-.182-.013-.374-.04-.573-.026-.2-.083-.38-.17-.541a1.127 1.127 0 00-.361-.398c-.154-.104-.357-.156-.611-.156a1.21 1.21 0 00-.63.156c-.176.105-.32.24-.434.404-.114.165-.197.35-.25.554a2.424 2.424 0 00-.078.606v3.414h-1.576v-3.779c0-.39-.095-.714-.283-.97-.188-.257-.484-.385-.886-.385a1.225 1.225 0 00-1.045.534 1.805 1.805 0 00-.25.541c-.056.204-.084.41-.084.62v3.44h-1.577v-6.256h1.498v1.004h.026c.07-.157.164-.304.282-.443.119-.14.259-.265.42-.378.163-.113.349-.202.559-.267.21-.066.442-.098.696-.098.49 0 .897.108 1.221.326.324.217.574.504.75.86.21-.383.49-.676.84-.88.35-.204.761-.306 1.234-.306zM0 64.002l5.926-5.997L0 52.008l3.95-3.997 5.926 5.996 5.926-5.996 3.95 3.997-5.926 5.997 5.926 5.997L15.802 68l-5.926-5.997L3.95 68 0 64.002zm0-48.01l5.926-5.997L0 3.998 3.95 0l5.926 5.997L15.802 0l3.95 3.998-5.926 5.997 5.926 5.997-3.95 3.997-5.926-5.996-5.926 5.996L0 15.992zm0 24.025l5.926-5.997L0 28.023l3.95-3.998 5.926 5.997 5.926-5.997 3.95 3.998-5.926 5.997 5.926 5.997-3.95 3.998-5.926-5.997-5.926 5.997L0 40.017z" fill="#EC0000"></path></svg>
                <span>Amsterdam datadiensten</span>
            </a>
       </div>
{% endblock %}

{% block style %}
    <link rel="stylesheet" type="text/css" href="{% static "rest_framework/css/bootstrap.min.css" %}"/>
    <link rel="stylesheet" type="text/css" href="{% static "rest_framework/css/bootstrap-tweaks.css" %}"/>
    <link rel="stylesheet" type="text/css" href="{% static "rest_framework/css/default.css" %}"/>
    <link rel="stylesheet" href="https://static.amsterdam.nl/fonts/fonts.css">
    <style>
        .navbar svg {
            height: 70px;
            margin-top: -15px;
            margin-right: 40px;
            vertical-align: middle;
        }
        body {
            background: white;
            overflow-y: scroll;
        }
        body a {
            color: #A30000
        }
        body a:hover {
            color: #c20000;
        }
        ul.breadcrumb {
            margin: 100px 0 0 0;
        }
        .breadcrumb li.active a {
            color: #777;
        }
        h1 {
            font-size: 30px;
        }
        .navbar {
            background-color: white;
            border-top: none;
            height: 100px;
            padding: 15px 0px;
            width: 100%;
            position: fixed;
            left: 0;
            top: 0;
            margin: 0px;
        }
        .navbar-brand {
            line-height: 38px;
            font-size: 30px;
            font-weight: 700;
            font-family: Avenir Next, Arial, sans-serif;
            font-stretch: normal;
            letter-spacing: normal;
            line-height: 38px;
            color: black;
        }
        .navbar-brand:hover {
            color: black;
        }
        .string { color: black; }
        .bool { color: darkcyan; }
        .number { color: #195f91 }
        .null { color: magenta; }
        .key { 
          color:  #EC0000; 
          font-weight: 550;
        }
        .link { color: #A30000; }
        .lit { color: #195f91; }
        .collapsible {
            cursor:pointer
        }
        .collapsible:not(.collapsed) .collapsible_summary {
            display: none
        }
        .collapsible:hover .collapsible_summary {
          background: #e4e4e4
        }
        .collapsible.collapsed .collapsible_content {
            display: none
        }
        .collapsible:not(.collapsed) .collapsible_content {
            display: inline-block;
            vertical-align: top;
        }
        nav {
          float: right;
          visibility: hidden;
          height: 56px;
        }
        nav.active {
          visibility: initial;
        }
        #page-links .hidden {
          display: none;
        }
    </style>
{% endblock %}

{% block content %}

<div class="region"  aria-label="{% trans "request form" %}">
  {% comment %} 
    Add an id to the options button so we can override its behaviour.
    Delete form is removed, as we do not expose this method.
  {% endcomment %}
  {% block request_forms %}

  {% if 'GET' in allowed_methods %}
    <form id="get-form" class="pull-right">
      <fieldset>
        {% if api_settings.URL_FORMAT_OVERRIDE %}
          <div class="btn-group format-selection">
            <a class="btn btn-primary js-tooltip" href="{{ request.get_full_path }}" rel="nofollow" title="Make a GET request on the {{ name }} resource">GET</a>

            <button class="btn btn-primary dropdown-toggle js-tooltip" data-toggle="dropdown" title="Specify a format for the GET request">
              <span class="caret"></span>
            </button>
            <ul class="dropdown-menu">
              {% for format in available_formats %}
                <li>
                  <a class="js-tooltip format-option" href="{% add_query_param request api_settings.URL_FORMAT_OVERRIDE format %}" rel="nofollow" title="Make a GET request on the {{ name }} resource with the format set to `{{ format }}`">{{ format }}</a>
                </li>
              {% endfor %}
            </ul>
          </div>
        {% else %}
          <a class="btn btn-primary js-tooltip" href="{{ request.get_full_path }}" rel="nofollow" title="Make a GET request on the {{ name }} resource">GET</a>
        {% endif %}
      </fieldset>
    </form>
  {% endif %}

  {% if options_form %}
    <form class="button-form">
      <button id="options-button" class="btn btn-primary js-tooltip" title="Make an OPTIONS request on the {{ name }} resource">OPTIONS</button>
    </form>
  {% endif %}

  {% if extra_actions %}
    <div class="dropdown" style="float: right; margin-right: 10px">
      <button class="btn btn-default" id="extra-actions-menu" data-toggle="dropdown" aria-haspopup="true" aria-expanded="true">
        {% trans "Extra Actions" %}
        <span class="caret"></span>
      </button>
      <ul class="dropdown-menu" aria-labelledby="extra-actions-menu">
        {% for action_name, url in extra_actions|items %}
        <li><a href="{{ url }}">{{ action_name }}</a></li>
        {% endfor %}
      </ul>
    </div>
  {% endif %}

  {% if filter_form %}
    <button style="float: right; margin-right: 10px" data-toggle="modal" data-target="#filtersModal" class="btn btn-default">
      <span class="glyphicon glyphicon-wrench" aria-hidden="true"></span>
      {% trans "Filters" %}
    </button>
  {% endif %}

  {% endblock request_forms %}
</div>

  <div class="content-main" role="main"  aria-label="{% trans "main content" %}">
    <div class="page-header">
      <h1>{{ name }}</h1>
    </div>
    <div style="float:left">
      {% block description %}{{ block.super }}{% endblock %}
    </div>

      <nav id="page-container">
        <ul id="page-links" class="pagination" style="margin: 5px 0 10px 0">
          <li class="disabled"><a href="" aria-label="Previous"><span aria-hidden="true">«</span></a></li>
          <li class="hidden"><a href="">1</a></li>
          <li class="hidden"><a href="#"><span aria-hidden="true">…</span></a></li>
          <li class="hidden"><a href="#"></a></li>
          <li class="hidden"><a href="#"></a></li>
          <li class="active this-page"><a href="#"></a></li>
          <li class="hidden"><a href="#"></a></li>
          <li class="hidden"><a href=""></a></li>
          <li class="hidden"><a href="#"><span aria-hidden="true">…</span></a></li>
          <li class="hidden"><a href=""></a></li>
          <li class="disabled"><a href="#" aria-label="Next"><span aria-hidden="true">»</span></a></li>
        </ul>
      </nav>

    <div class="request-info" style="clear: both" aria-label="{% trans "request info" %}">
      <pre ><b>{{ request.method }}</b> {{ request.get_full_path }}</pre>
    </div>

    <div class="response-info" aria-label="{% trans "response info" %}">
      <pre ><span class="meta nocode"><span id="response-headers"></span></span> 
<span id="response-content">Retrieving data...</span></pre>
    </div>
  </div>

  {% if display_edit_forms %}
    {% if post_form or raw_data_post_form %}
      <div {% if post_form %}class="tabbable"{% endif %}>
        {% if post_form %}
          <ul class="nav nav-tabs form-switcher">
            <li>
              <a name='html-tab' href="#post-object-form" data-toggle="tab">HTML form</a>
            </li>
            <li>
              <a name='raw-tab' href="#post-generic-content-form" data-toggle="tab">Raw data</a>
            </li>
          </ul>
        {% endif %}

        <div class="well tab-content">
          {% if post_form %}
            <div class="tab-pane" id="post-object-form">
              {% with form=post_form %}
                <form action="{{ request.get_full_path }}" method="POST" enctype="multipart/form-data" class="form-horizontal" novalidate>
                  <fieldset>
                    {% csrf_token %}
                    {{ post_form }}
                    <div class="form-actions">
                      <button class="btn btn-primary js-tooltip" title="Make a POST request on the {{ name }} resource">POST</button>
                    </div>
                  </fieldset>
                </form>
              {% endwith %}
            </div>
          {% endif %}

          <div {% if post_form %}class="tab-pane"{% endif %} id="post-generic-content-form">
            {% with form=raw_data_post_form %}
              <form action="{{ request.get_full_path }}" method="POST" class="form-horizontal">
                <fieldset>
                  {% include "rest_framework/raw_data_form.html" %}
                  <div class="form-actions">
                    <button class="btn btn-primary js-tooltip" title="Make a POST request on the {{ name }} resource">POST</button>
                  </div>
                </fieldset>
              </form>
            {% endwith %}
          </div>
        </div>
      </div>
    {% endif %}

    {% if put_form or raw_data_put_form or raw_data_patch_form %}
      <div {% if put_form %}class="tabbable"{% endif %}>
        {% if put_form %}
          <ul class="nav nav-tabs form-switcher">
            <li>
              <a name='html-tab' href="#put-object-form" data-toggle="tab">HTML form</a>
            </li>
            <li>
              <a  name='raw-tab' href="#put-generic-content-form" data-toggle="tab">Raw data</a>
            </li>
          </ul>
        {% endif %}

        <div class="well tab-content">
          {% if put_form %}
            <div class="tab-pane" id="put-object-form">
              <form action="{{ request.get_full_path }}" data-method="PUT" enctype="multipart/form-data" class="form-horizontal" novalidate>
                <fieldset>
                  {{ put_form }}
                  <div class="form-actions">
                    <button class="btn btn-primary js-tooltip" title="Make a PUT request on the {{ name }} resource">PUT</button>
                  </div>
                </fieldset>
              </form>
            </div>
          {% endif %}

          <div {% if put_form %}class="tab-pane"{% endif %} id="put-generic-content-form">
            {% with form=raw_data_put_or_patch_form %}
              <form action="{{ request.get_full_path }}" data-method="PUT" class="form-horizontal">
                <fieldset>
                  {% include "rest_framework/raw_data_form.html" %}
                  <div class="form-actions">
                    {% if raw_data_put_form %}
                      <button class="btn btn-primary js-tooltip" title="Make a PUT request on the {{ name }} resource">PUT</button>
                    {% endif %}
                    {% if raw_data_patch_form %}
                    <button data-method="PATCH" class="btn btn-primary js-tooltip" title="Make a PATCH request on the {{ name }} resource">PATCH</button>
                      {% endif %}
                  </div>
                </fieldset>
              </form>
            {% endwith %}
          </div>
        </div>
      </div>
    {% endif %}
  {% endif %}
{% endblock content %}

{% block script %}
<script>
  window.drf = {
    csrfHeaderName: "{{ csrf_header_name|default:'X-CSRFToken' }}",
    csrfToken: "{% if request %}{{ csrf_token }}{% endif %}"
  };
</script>
<script>
<<<<<<< HEAD
  const HEADERS = [ "Allow", "Content-Type","Content-Crs", "Vary", "X-Pagination-Limit", "X-Pagination-Page"]
=======
  const HEADERS = [ "Allow", "Content-Type","Content-Crs", "Vary", "X-Pagination-Limit", "X-Pagination-Page" , "X-Total-Count", "X-Pagination-Count"]
>>>>>>> e3f34117
  const PAGEURL = new URL(window.location.href);
  const PAGELINKS = {
    PREVIOUS:0,
    ONE:1,
    BACK3:2,
    BACK2:3,
    BACK1:4,
    SELF:5,
    FORWARD1: 6,
    FORWARD2: 7,
    FORWARD3: 8,
    LAST: 9,
    NEXT:10,
  }
  // max number of extra pagination links shown
  const NUM_EXTRA_PAGES = 4
  var isPaginated = false

  if (document.readyState != 'loading') {
    onPageLoad();
  }
  if(document.addEventListener) {
      document.addEventListener("DOMContentLoaded", onPageLoad);
  }

  function onPageLoad() {
    let page = PAGEURL.searchParams.get("page");

    if(page) {
      setPageLinks(page);
    }
    getData(PAGEURL).catch(exceptionHandler).then(parseData);

    // Override the default DRF behaviour of the OPTIONS button,
    // which does not work with our script.
    // We make the request and replace the page content with the options response.
    document.getElementById("options-button").onclick = e => {
      getData(PAGEURL, "OPTIONS").catch(exceptionHandler).then(parseData);
      e.preventDefault();
    }
  }

  function getPageUrl(page) {
    // Get the URL of another page of the same endpoint
    let url = new URL(PAGEURL);
    url.searchParams.set("page", page);
    return url;
  };

  function setPageLinks(page) {
    page = Number(page);
    if(isNaN(page) || page<1){
      return
    }
    isPaginated = true;
    let pageLinksEl = document.getElementById("page-links");
    let links = pageLinksEl.getElementsByTagName("li");
    links = [...Array(links.length).keys()].map(
      i => {
      return {
        "li":links.item(i), 
        "a": links.item(i).getElementsByTagName("a")[0]
      }
    })
    console.log(links)
    
    // Set forward page links, but leave disabled for now.
    links[PAGELINKS.NEXT]["a"].setAttribute("href", getPageUrl(page+1));
    links[PAGELINKS.FORWARD1]["a"].setAttribute("href", getPageUrl(page+1));
    links[PAGELINKS.FORWARD1]["a"].innerHTML = page + 1
    links[PAGELINKS.FORWARD2]["a"].setAttribute("href", getPageUrl(page+2));
    links[PAGELINKS.FORWARD2]["a"].innerHTML = page + 2
    links[PAGELINKS.FORWARD3]["a"].setAttribute("href", getPageUrl(page+3));
    links[PAGELINKS.FORWARD3]["a"].innerHTML = page + 3
    links[PAGELINKS.LAST]["a"].setAttribute("href", getPageUrl(page+4));
    links[PAGELINKS.LAST]["a"].innerHTML = page + 4

    // Set self and previous links
    for (let i = 0; page-i && i<NUM_EXTRA_PAGES; i++) {
      let el = links[PAGELINKS.SELF-i];
      el["a"].setAttribute("href", getPageUrl(page-i));
      el["a"].innerHTML = page-i;
      el["li"].classList.remove("hidden");
    }
    
    if(page > 1) {
      // Set previous link
      links[PAGELINKS.PREVIOUS]["a"].setAttribute("href", getPageUrl(page-1));
      links[PAGELINKS.PREVIOUS]["li"].classList.remove("disabled");

      if(page > 4) {
        // Set page 1 link
        links[PAGELINKS.ONE]["a"].setAttribute("href", getPageUrl(1));
        links[PAGELINKS.ONE]["li"].classList.remove("hidden");
      }
      if(page > 5){
        // Set ... link
        links[PAGELINKS.BACK3]["a"].innerHTML = "...";
        links[PAGELINKS.BACK3]["li"].classList.add("disabled");
      }
    }

    // Show the links
    let containerEl = document.getElementById("page-container");
    containerEl.classList.add("active");
  }

  function getData(url, method="GET") {
    return new Promise(function(callback, err) {
      let http = new XMLHttpRequest();
      http.open(method, url, true);
      http.setRequestHeader("Accept", "application/hal+json");
      http.send();
      http.onreadystatechange = function () {
        if (this.readyState == 2){
            parseHeaders(this);
        }
        if (this.readyState == 4){
          let result = JSON.parse(this.responseText);
          try {   
            callback(result);
          } catch (error) {
              err("Error: JSON corrupt");
          }
        }
      }; 
    }); 
  }

  function escapeString(string) {
    let element = document.createElement('div');
    element.innerHTML = string;
    return element.innerHTML;
  }

  function parseHeaders(response) {
    // Set header fields
    let headersElement = document.getElementById("response-headers");
    headersElement.innerHTML = `<b>HTTP ${response.status} ${response.statusText}</b>\n`;
    
    for(let header of HEADERS) {
      let headerValue = response.getResponseHeader(header);
      if (headerValue){
        let headerline = `<b>${header}:</b> <span class="lit">${escapeString(headerValue)}</span>\n`;
        headersElement.innerHTML += headerline;
      }
    }
    
    // Remove page links if no pagination (for error pages)
    let page = response.getResponseHeader("X-Pagination-Page");
    if (!page) {
      document.getElementById("page-container").classList.remove("active");                                   
    } else if (!isPaginated) {
      // If paginated but pagination has not yet been set (for page 1)
      setPageLinks(page);
    }
  }

  function exceptionHandler(e) {
    console.error("Failed to retrieve API response from server.");
  }

  function parseData(data) {
    let contentElement = document.getElementById("response-content");

    // We need to mark coordinates fields so we can make them collapsible.
    let markCoordinates = (key, value) => {
        if (key == "coordinates"){
            return "__coordinatestring__" + JSON.stringify(value, null, 4);
        }
        return value;
    }
    
    // Activate next links
    if(data["_links"] && data["_links"]['next']) {
      let links = document.getElementById("page-links").getElementsByTagName("li")
      links = [...Array(links.length).keys()].map(
        i => {
        return {
          "li":links.item(i), 
          "a": links.item(i).getElementsByTagName("a")[0]
        }
      })
      links[PAGELINKS.NEXT]["li"].classList.remove("disabled");
      links[PAGELINKS.FORWARD1]["li"].classList.remove("hidden");

      // If the count is known (because user explicitly requested),
      // we can show a bit more information
      if(data["page"] && data["page"]['totalPages']) {
        const numPages = data["page"]["totalPages"]
        const available = numPages - data["page"]["number"]
        if (available > 5) {
          links[PAGELINKS.LAST]["a"].setAttribute("href", getPageUrl(numPages));
          links[PAGELINKS.FORWARD3]["a"].innerHTML = numPages
          links[PAGELINKS.FORWARD3]["a"].innerHTML = "..."
          links[PAGELINKS.FORWARD3]["li"].classList.add("disabled");
        }

        for (var i = 0; i < available; i++) {
          links[PAGELINKS.FORWARD2 + i]["li"].classList.remove("hidden")
        }

      }
  
    }
    

    

    // Create highlighted html string and set content
    let jsonString = JSON.stringify(data, markCoordinates, 4);
    contentElement.innerHTML = syntaxHighlight(jsonString);
  }

  function syntaxHighlight(jsonString) {
      // Escape HTML but leave quotemarks in place.
      jsonString = escapeString(jsonString);
      return jsonString.replace(/("(\\u[a-zA-Z0-9]{4}|\\[^u]|[^\\"])*"(\s*:)?|\b(true|false|null)\b|-?\d+(?:\.\d*)?(?:[eE][+\-]?\d+)?)/g, function (match) {
          let cls = 'number';
          if (/^"https?:\/\//.test(match)) {
              // Create a link for strings containing an url.
              let uri = match.substring(1,match.length-1)
              return `<a href="${uri}" rel="nofollow"><span class="link">${match}</span></a>`;
          }
          if (/^"__coordinatestring__/.test(match)) {
              // Cut the marker and enclosing quotes from the coordinates string and unescape newlines.
              match = match.substring(21,match.length-1).replace(/\\n/g, "\n");

              // Grab the head and tail for the summary and remove whitespace.
              let head = match.substring(0,100).replace(/\n| /g, "");
              let tail = match.substring(match.length-100).replace(/\n| /g, "");

              // If coordinates don't describe a point.
              // Show a summary that can be expanded with a click.
              if(/^\[\[/.test(head)) {
                let result = `<span class="collapsible collapsed" onClick="this.classList.toggle(\'collapsed\')">`;
                result += `<span class="collapsible_summary">${syntaxHighlight(head)} ... ${syntaxHighlight(tail)}</span>`;
                result += `<span class="collapsible_content">${syntaxHighlight(match)}</span></span>`;
                return result;
              } else {
                match = match.replace(/\n\s*/g, " ");
              } 
          }
          if (/^"/.test(match)) {
              if (/:$/.test(match)) {
                  cls = 'key';
              } else {
                  cls = 'string';
              }
          } else if (/true|false/.test(match)) {
              cls = 'bool';
          } else if (/null/.test(match)) {
              cls = 'null';
          }
          return `<span class="${cls}">${match}</span>`;
      });
  }

</script>
<script src="{% static "rest_framework/js/jquery-3.5.1.min.js" %}"></script>
<script src="{% static "rest_framework/js/ajax-form.js" %}"></script>
<script src="{% static "rest_framework/js/csrf.js" %}"></script>
<script src="{% static "rest_framework/js/bootstrap.min.js" %}"></script>
<script>
  $(document).ready(function() {
    $('form').ajaxForm();
  });
</script>
{% endblock %}

{% block bootstrap_navbar_variant %}{% endblock %}<|MERGE_RESOLUTION|>--- conflicted
+++ resolved
@@ -319,11 +319,7 @@
   };
 </script>
 <script>
-<<<<<<< HEAD
-  const HEADERS = [ "Allow", "Content-Type","Content-Crs", "Vary", "X-Pagination-Limit", "X-Pagination-Page"]
-=======
   const HEADERS = [ "Allow", "Content-Type","Content-Crs", "Vary", "X-Pagination-Limit", "X-Pagination-Page" , "X-Total-Count", "X-Pagination-Count"]
->>>>>>> e3f34117
   const PAGEURL = new URL(window.location.href);
   const PAGELINKS = {
     PREVIOUS:0,
